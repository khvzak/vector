--- conflicted
+++ resolved
@@ -1603,7 +1603,40 @@
       "result[2].equals" = "banana"
       "result[3].equals" = "mango"
 
-<<<<<<< HEAD
+[transforms.remap_function_encode_base64]
+  inputs = []
+  type = "remap"
+  source = '''
+    .result = encode_base64(.message)
+  '''
+[[tests]]
+  name = "remap_function_encode_base64"
+  [tests.input]
+    insert_at = "remap_function_encode_base64"
+    type = "raw"
+    value = "Bron-Y-Aur Stomp"
+  [[tests.outputs]]
+    extract_from = "remap_function_encode_base64"
+    [[tests.outputs.conditions]]
+    "result.equals" = "QnJvbi1ZLUF1ciBTdG9tcA=="
+
+[transforms.remap_function_decode_base64]
+  inputs = []
+  type = "remap"
+  source = '''
+    .result = decode_base64(.message)
+  '''
+[[tests]]
+  name = "remap_function_decode_base64"
+  [tests.input]
+    insert_at = "remap_function_decode_base64"
+    type = "raw"
+    value = "QnJvbi1ZLUF1ciBTdG9tcA=="
+  [[tests.outputs]]
+    extract_from = "remap_function_decode_base64"
+    [[tests.outputs.conditions]]
+    "result.equals" = "Bron-Y-Aur Stomp"
+
 [transforms.remap_function_parse_syslog_facility]
   inputs = []
   type = "remap"
@@ -1674,39 +1707,4 @@
     [[tests.outputs.conditions]]
       "a.equals" = 0
       "b.equals" = 1
-      "c.equals" = 2
-=======
-[transforms.remap_function_encode_base64]
-  inputs = []
-  type = "remap"
-  source = '''
-    .result = encode_base64(.message)
-  '''
-[[tests]]
-  name = "remap_function_encode_base64"
-  [tests.input]
-    insert_at = "remap_function_encode_base64"
-    type = "raw"
-    value = "Bron-Y-Aur Stomp"
-  [[tests.outputs]]
-    extract_from = "remap_function_encode_base64"
-    [[tests.outputs.conditions]]
-    "result.equals" = "QnJvbi1ZLUF1ciBTdG9tcA=="
-
-[transforms.remap_function_decode_base64]
-  inputs = []
-  type = "remap"
-  source = '''
-    .result = decode_base64(.message)
-  '''
-[[tests]]
-  name = "remap_function_decode_base64"
-  [tests.input]
-    insert_at = "remap_function_decode_base64"
-    type = "raw"
-    value = "QnJvbi1ZLUF1ciBTdG9tcA=="
-  [[tests.outputs]]
-    extract_from = "remap_function_decode_base64"
-    [[tests.outputs.conditions]]
-    "result.equals" = "Bron-Y-Aur Stomp"
->>>>>>> fece6362
+      "c.equals" = 2