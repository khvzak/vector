--- conflicted
+++ resolved
@@ -20,16 +20,10 @@
 indexmap = { version = "1.7.0", default-features = false, features = ["serde"] }
 lazy_static = { version = "1.4.0", default-features = false }
 lookup = { path = "../lookup", features = ["arbitrary"] }
-<<<<<<< HEAD
-metrics = { version = "0.16.0", default-features = false, features = ["std"]}
-metrics-tracing-context = { version = "0.6.0", default-features = false }
-metrics-util = { version = "0.9.1", default-features = false, features = ["std"] }
-mlua = { version = "0.6.2", default-features = false, features = ["lua54", "send", "vendored"], optional = true }
-=======
 metrics = { version = "0.17.0", default-features = false, features = ["std"]}
 metrics-tracing-context = { version = "0.7.0", default-features = false }
 metrics-util = { version = "0.10.0", default-features = false, features = ["std"] }
->>>>>>> 3c777227
+mlua = { version = "0.6.2", default-features = false, features = ["lua54", "send", "vendored"], optional = true }
 once_cell = { version = "1.8", default-features = false }
 pest = { version = "2.1.3", default-features = false }
 pest_derive = { version = "2.1.0", default-features = false }
