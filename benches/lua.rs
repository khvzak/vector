use criterion::{criterion_group, BatchSize, Criterion, Throughput};
use futures::{
    compat::{Future01CompatExt, Stream01CompatExt},
    Stream, StreamExt,
};
use futures01::{Sink, Stream as Stream01};
use indexmap::IndexMap;
use transforms::lua::v2::LuaConfig;
use vector::{
<<<<<<< HEAD
    config::{TransformConfig},
    event::LookupBuf,
    test_util::runtime,
    transforms::{
        self, util::runtime_transform::RuntimeTransform, FunctionTransform, TaskTransform,
    },
=======
    config::TransformConfig,
    test_util::{collect_ready03, runtime},
    transforms::{self, Transform},
>>>>>>> 715efbab
    Event,
};

fn bench_add_fields(c: &mut Criterion) {
    let event = Event::new_empty_log();

    let key = "the key";
    let value = "this is the value";

<<<<<<< HEAD
    let value_bytes_native = Bytes::from(value).into();
    let value_bytes_v1 = Bytes::from(value).into();
    let value_bytes_v2 = Bytes::from(value).into();

    c.bench(
        "lua_add_fields",
        Benchmark::new("native", move |b| {
            b.iter_with_setup(
                || {
                    let mut map = IndexMap::new();
                    map.insert(
                        LookupBuf::from_str(key).unwrap(),
                        String::from(value).into(),
                    );
                    transforms::add_fields::AddFields::new(map, true).unwrap()
                },
                |mut transform| {
                    for _ in 0..num_events {
                        let event = Event::new_empty_log();
                        let mut output = vec![];
                        transform.transform(&mut output, event);
                        assert_eq!(output[0].as_log()[key], value_bytes_native);
                    }
                },
            )
        })
        .with_function("v1", move |b| {
            b.iter_with_setup(
                || {
                    let source = format!("event['{}'] = '{}'", key, value);
                    transforms::lua::v1::Lua::new(source, vec![]).unwrap()
                },
                |mut transform| {
                    for _ in 0..num_events {
                        let event = Event::new_empty_log();
                        let mut output = Vec::with_capacity(1);
                        transform.transform(&mut output, event);
                        assert_eq!(output[0].as_log()[key], value_bytes_v1);
                    }
                },
            )
        })
        .with_function("v2", move |b| {
            b.iter_with_setup(
                || {
                    let config = format!(
                        r#"
                        hooks.process = """
                            function (event, emit)
                                event['{}'] = '{}'
                            end
                        """
                        "#,
                        key, value
                    );
                    transforms::lua::v2::Lua::new(&toml::from_str::<LuaConfig>(&config).unwrap())
                        .unwrap()
                },
                |mut transform| {
                    for _ in 0..num_events {
                        let event = Event::new_empty_log();
                        let mut output = Vec::with_capacity(1);
                        transform.transform(&mut output, event);
                        assert_eq!(output[0].as_log()[key], value_bytes_v2);
                    }
                },
=======
    let mut group = c.benchmark_group("lua_add_fields");
    group.throughput(Throughput::Elements(1));

    let benchmarks: Vec<(&str, Transform)> = vec![
        ("native", {
            let mut map = IndexMap::new();
            map.insert(String::from(key), value.to_owned().into());
            Transform::function(transforms::add_fields::AddFields::new(map, true).unwrap())
        }),
        ("v1", {
            let source = format!("event['{}'] = '{}'", key, value);

            Transform::task(transforms::lua::v1::Lua::new(source, vec![]).unwrap())
        }),
        ("v2", {
            let config = format!(
                r#"
hooks.process = """
function (event, emit)
event.log['{}'] = '{}'

emit(event)
end
"""
"#,
                key, value
            );
            Transform::task(
                transforms::lua::v2::Lua::new(&toml::from_str::<LuaConfig>(&config).unwrap())
                    .unwrap(),
>>>>>>> 715efbab
            )
        }),
    ];

    for (name, transform) in benchmarks {
        let (tx, rx) = futures01::sync::mpsc::channel::<Event>(1);

<<<<<<< HEAD
    c.bench(
        "lua_field_filter",
        Benchmark::new("native", move |b| {
            let mut rt = runtime();
            b.iter_with_setup(
                || {
                    rt.block_on(async move {
                        transforms::field_filter::FieldFilterConfig {
                            field: LookupBuf::from("the_field"),
                            value: "0".to_string(),
                        }
                        .build()
                        .await
                        .unwrap()
=======
        let mut rx: Box<dyn Stream<Item = Result<Event, ()>> + Send + Unpin> = match transform {
            Transform::Function(t) => {
                let mut t = t.clone();
                Box::new(
                    rx.map(move |v| {
                        let mut buf = Vec::with_capacity(1);
                        t.transform(&mut buf, v);
                        futures01::stream::iter_ok(buf.into_iter())
>>>>>>> 715efbab
                    })
                    .flatten()
                    .compat(),
                )
            }
            Transform::Task(t) => Box::new(t.transform(Box::new(rx)).compat()),
        };

        group.bench_function(name.to_owned(), |b| {
            b.iter_batched(
                || (tx.clone(), event.clone()),
                |(tx, event)| {
                    futures::executor::block_on(tx.send(event).compat()).unwrap();
                    let transformed = futures::executor::block_on(rx.next()).unwrap().unwrap();

                    debug_assert_eq!(transformed.as_log()[key], value.to_owned().into());

                    transformed
                },
<<<<<<< HEAD
                |transform| {
                    let inputs = (0..num_events).map(|i| {
                        let mut event = Event::new_empty_log();
                        event.as_mut_log().insert(LookupBuf::from("the_field"), (i % 10).to_string());
                        event
                    });
                    let in_stream = futures01::stream::iter_ok(inputs);
                    let out_stream = transform
                        .into_task()
                        .transform(Box::new(in_stream))
                        .compat()
                        .collect::<Vec<_>>();
                    let blocked = futures::executor::block_on(out_stream);
                    let num = blocked.len();
                    assert_eq!(num, num_events / 10);
                },
=======
                BatchSize::SmallInput,
>>>>>>> 715efbab
            )
        });
    }

    group.finish();
}

fn bench_field_filter(c: &mut Criterion) {
    let num_events = 10;
    let events = (0..num_events)
        .map(|i| {
            let mut event = Event::new_empty_log();
            event.as_mut_log().insert("the_field", (i % 10).to_string());
            event
        })
        .collect::<Vec<_>>();

    let mut group = c.benchmark_group("lua_field_filter");
    group.throughput(Throughput::Elements(num_events));

    let benchmarks: Vec<(&str, Transform)> = vec![
        ("native", {
            let mut rt = runtime();
            rt.block_on(async move {
                transforms::field_filter::FieldFilterConfig {
                    field: "the_field".to_string(),
                    value: "0".to_string(),
                }
                .build()
                .await
                .unwrap()
            })
        }),
        ("v1", {
            let source = String::from(
                r#"
if event["the_field"] ~= "0" then
event = nil
end
"#,
            );
            Transform::task(transforms::lua::v1::Lua::new(source, vec![]).unwrap())
        }),
        ("v2", {
            let config = r#"
hooks.process = """
function (event, emit)
if event.log["the_field"] ~= "0" then
event = nil
end
emit(event)
end
"""
"#;
            Transform::task(
                transforms::lua::v2::Lua::new(&toml::from_str(config).unwrap()).unwrap(),
            )
        }),
    ];

    for (name, transform) in benchmarks {
        let (tx, rx) = futures01::sync::mpsc::channel::<Event>(num_events as usize);

        let mut rx: Box<dyn Stream<Item = Result<Event, ()>> + Send + Unpin> = match transform {
            Transform::Function(t) => {
                let mut t = t.clone();
                Box::new(
                    rx.map(move |v| {
                        let mut buf = Vec::with_capacity(1);
                        t.transform(&mut buf, v);
                        futures01::stream::iter_ok(buf.into_iter())
                    })
                    .flatten()
                    .compat(),
                )
            }
            Transform::Task(t) => Box::new(t.transform(Box::new(rx)).compat()),
        };

        group.bench_function(name.to_owned(), |b| {
            b.iter_batched(
                || (tx.clone(), events.clone()),
                |(tx, events)| {
                    let _ = futures::executor::block_on(
                        tx.send_all(futures01::stream::iter_ok(events)).compat(),
                    )
                    .unwrap();

                    let output = futures::executor::block_on(collect_ready03(&mut rx)).unwrap();

                    let num = output.len();

                    debug_assert_eq!(num as u64, num_events / 10);

                    num
                },
                BatchSize::SmallInput,
            )
        });
    }

    group.finish();
}

criterion_group!(benches, bench_add_fields, bench_field_filter);<|MERGE_RESOLUTION|>--- conflicted
+++ resolved
@@ -7,18 +7,10 @@
 use indexmap::IndexMap;
 use transforms::lua::v2::LuaConfig;
 use vector::{
-<<<<<<< HEAD
     config::{TransformConfig},
     event::LookupBuf,
-    test_util::runtime,
-    transforms::{
-        self, util::runtime_transform::RuntimeTransform, FunctionTransform, TaskTransform,
-    },
-=======
-    config::TransformConfig,
     test_util::{collect_ready03, runtime},
     transforms::{self, Transform},
->>>>>>> 715efbab
     Event,
 };
 
@@ -28,74 +20,6 @@
     let key = "the key";
     let value = "this is the value";
 
-<<<<<<< HEAD
-    let value_bytes_native = Bytes::from(value).into();
-    let value_bytes_v1 = Bytes::from(value).into();
-    let value_bytes_v2 = Bytes::from(value).into();
-
-    c.bench(
-        "lua_add_fields",
-        Benchmark::new("native", move |b| {
-            b.iter_with_setup(
-                || {
-                    let mut map = IndexMap::new();
-                    map.insert(
-                        LookupBuf::from_str(key).unwrap(),
-                        String::from(value).into(),
-                    );
-                    transforms::add_fields::AddFields::new(map, true).unwrap()
-                },
-                |mut transform| {
-                    for _ in 0..num_events {
-                        let event = Event::new_empty_log();
-                        let mut output = vec![];
-                        transform.transform(&mut output, event);
-                        assert_eq!(output[0].as_log()[key], value_bytes_native);
-                    }
-                },
-            )
-        })
-        .with_function("v1", move |b| {
-            b.iter_with_setup(
-                || {
-                    let source = format!("event['{}'] = '{}'", key, value);
-                    transforms::lua::v1::Lua::new(source, vec![]).unwrap()
-                },
-                |mut transform| {
-                    for _ in 0..num_events {
-                        let event = Event::new_empty_log();
-                        let mut output = Vec::with_capacity(1);
-                        transform.transform(&mut output, event);
-                        assert_eq!(output[0].as_log()[key], value_bytes_v1);
-                    }
-                },
-            )
-        })
-        .with_function("v2", move |b| {
-            b.iter_with_setup(
-                || {
-                    let config = format!(
-                        r#"
-                        hooks.process = """
-                            function (event, emit)
-                                event['{}'] = '{}'
-                            end
-                        """
-                        "#,
-                        key, value
-                    );
-                    transforms::lua::v2::Lua::new(&toml::from_str::<LuaConfig>(&config).unwrap())
-                        .unwrap()
-                },
-                |mut transform| {
-                    for _ in 0..num_events {
-                        let event = Event::new_empty_log();
-                        let mut output = Vec::with_capacity(1);
-                        transform.transform(&mut output, event);
-                        assert_eq!(output[0].as_log()[key], value_bytes_v2);
-                    }
-                },
-=======
     let mut group = c.benchmark_group("lua_add_fields");
     group.throughput(Throughput::Elements(1));
 
@@ -126,7 +50,6 @@
             Transform::task(
                 transforms::lua::v2::Lua::new(&toml::from_str::<LuaConfig>(&config).unwrap())
                     .unwrap(),
->>>>>>> 715efbab
             )
         }),
     ];
@@ -134,22 +57,6 @@
     for (name, transform) in benchmarks {
         let (tx, rx) = futures01::sync::mpsc::channel::<Event>(1);
 
-<<<<<<< HEAD
-    c.bench(
-        "lua_field_filter",
-        Benchmark::new("native", move |b| {
-            let mut rt = runtime();
-            b.iter_with_setup(
-                || {
-                    rt.block_on(async move {
-                        transforms::field_filter::FieldFilterConfig {
-                            field: LookupBuf::from("the_field"),
-                            value: "0".to_string(),
-                        }
-                        .build()
-                        .await
-                        .unwrap()
-=======
         let mut rx: Box<dyn Stream<Item = Result<Event, ()>> + Send + Unpin> = match transform {
             Transform::Function(t) => {
                 let mut t = t.clone();
@@ -158,7 +65,6 @@
                         let mut buf = Vec::with_capacity(1);
                         t.transform(&mut buf, v);
                         futures01::stream::iter_ok(buf.into_iter())
->>>>>>> 715efbab
                     })
                     .flatten()
                     .compat(),
@@ -178,26 +84,7 @@
 
                     transformed
                 },
-<<<<<<< HEAD
-                |transform| {
-                    let inputs = (0..num_events).map(|i| {
-                        let mut event = Event::new_empty_log();
-                        event.as_mut_log().insert(LookupBuf::from("the_field"), (i % 10).to_string());
-                        event
-                    });
-                    let in_stream = futures01::stream::iter_ok(inputs);
-                    let out_stream = transform
-                        .into_task()
-                        .transform(Box::new(in_stream))
-                        .compat()
-                        .collect::<Vec<_>>();
-                    let blocked = futures::executor::block_on(out_stream);
-                    let num = blocked.len();
-                    assert_eq!(num, num_events / 10);
-                },
-=======
                 BatchSize::SmallInput,
->>>>>>> 715efbab
             )
         });
     }
