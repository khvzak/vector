use crate::{
<<<<<<< HEAD
    event::{Event, LookupBuf},
    internal_events::{HTTPBadRequest, HTTPEventsReceived},
=======
    event::Event,
    internal_events::{HTTPBadRequest, HTTPDecompressError, HTTPEventsReceived},
>>>>>>> 57c3c087
    shutdown::ShutdownSignal,
    tls::{MaybeTlsSettings, TlsConfig},
    Pipeline,
};
use async_trait::async_trait;
use bytes::{buf::BufExt, Bytes};
use flate2::read::{DeflateDecoder, GzDecoder};
use futures::{FutureExt, SinkExt, StreamExt, TryFutureExt};
use headers::{Authorization, HeaderMapExt};
use serde::{Deserialize, Serialize};
use snap::raw::Decoder as SnappyDecoder;
use std::{collections::HashMap, convert::TryFrom, error::Error, fmt, io::Read, net::SocketAddr};
use tracing_futures::Instrument;
use warp::{
    filters::BoxedFilter,
    http::{HeaderMap, StatusCode},
    reject::Rejection,
    Filter,
};

#[cfg(any(feature = "sources-http", feature = "sources-heroku_logs"))]
pub(crate) fn add_query_parameters(
    mut events: Vec<Event>,
    query_parameters_config: &[String],
    query_parameters: HashMap<String, String>,
) -> Vec<Event> {
    for query_parameter_name in query_parameters_config {
        let value = query_parameters.get(query_parameter_name);
        for event in events.iter_mut() {
            event.as_mut_log().insert(
                LookupBuf::from(query_parameter_name.clone()),
                crate::event::Value::from(value.map(String::to_owned)),
            );
        }
    }

    events
}

#[derive(Serialize, Debug)]
pub struct ErrorMessage {
    code: u16,
    message: String,
}
impl ErrorMessage {
    pub fn new(code: StatusCode, message: String) -> Self {
        ErrorMessage {
            code: code.as_u16(),
            message,
        }
    }
}
impl Error for ErrorMessage {}
impl fmt::Display for ErrorMessage {
    fn fmt(&self, f: &mut fmt::Formatter) -> fmt::Result {
        write!(f, "{}: {}", self.code, self.message)
    }
}
impl warp::reject::Reject for ErrorMessage {}

struct RejectShuttingDown;
impl fmt::Debug for RejectShuttingDown {
    fn fmt(&self, f: &mut fmt::Formatter<'_>) -> fmt::Result {
        f.write_str("shutting down")
    }
}
impl warp::reject::Reject for RejectShuttingDown {}

#[derive(Deserialize, Serialize, Debug, Clone)]
pub struct HttpSourceAuthConfig {
    pub username: String,
    pub password: String,
}

impl TryFrom<Option<&HttpSourceAuthConfig>> for HttpSourceAuth {
    type Error = String;

    fn try_from(auth: Option<&HttpSourceAuthConfig>) -> Result<Self, Self::Error> {
        match auth {
            Some(auth) => {
                let mut headers = HeaderMap::new();
                headers.typed_insert(Authorization::basic(&auth.username, &auth.password));
                match headers.get("authorization") {
                    Some(value) => {
                        let token = value
                            .to_str()
                            .map_err(|error| format!("Failed stringify HeaderValue: {:?}", error))?
                            .to_owned();
                        Ok(HttpSourceAuth { token: Some(token) })
                    }
                    None => Err("Authorization headers wasn't generated".to_owned()),
                }
            }
            None => Ok(HttpSourceAuth { token: None }),
        }
    }
}

#[derive(Debug, Clone)]
struct HttpSourceAuth {
    pub token: Option<String>,
}

impl HttpSourceAuth {
    pub fn is_valid(&self, header: &Option<String>) -> Result<(), ErrorMessage> {
        match (&self.token, header) {
            (Some(token1), Some(token2)) => {
                if token1 == token2 {
                    Ok(())
                } else {
                    Err(ErrorMessage::new(
                        StatusCode::UNAUTHORIZED,
                        "Invalid username/password".to_owned(),
                    ))
                }
            }
            (Some(_), None) => Err(ErrorMessage::new(
                StatusCode::UNAUTHORIZED,
                "No authorization header".to_owned(),
            )),
            (None, _) => Ok(()),
        }
    }
}

pub fn decode(header: &Option<String>, mut body: Bytes) -> Result<Bytes, ErrorMessage> {
    if let Some(encodings) = header {
        for encoding in encodings.rsplit(',').map(str::trim) {
            body = match encoding {
                "identity" => body,
                "gzip" => {
                    let mut decoded = Vec::new();
                    GzDecoder::new(body.reader())
                        .read_to_end(&mut decoded)
                        .map_err(|error| handle_decode_error(encoding, error))?;
                    decoded.into()
                }
                "deflate" => {
                    let mut decoded = Vec::new();
                    DeflateDecoder::new(body.reader())
                        .read_to_end(&mut decoded)
                        .map_err(|error| handle_decode_error(encoding, error))?;
                    decoded.into()
                }
                "snappy" => SnappyDecoder::new()
                    .decompress_vec(&body)
                    .map_err(|error| handle_decode_error(encoding, error))?
                    .into(),
                encoding => {
                    return Err(ErrorMessage::new(
                        StatusCode::UNSUPPORTED_MEDIA_TYPE,
                        format!("Unsupported encoding {}", encoding),
                    ))
                }
            }
        }
    }

    Ok(body)
}

fn handle_decode_error(encoding: &str, error: impl std::error::Error) -> ErrorMessage {
    emit!(HTTPDecompressError {
        encoding,
        error: &error
    });
    ErrorMessage::new(
        StatusCode::UNPROCESSABLE_ENTITY,
        format!("Failed decompressing payload with {} decoder.", encoding),
    )
}

#[async_trait]
pub trait HttpSource: Clone + Send + Sync + 'static {
    fn build_event(
        &self,
        body: Bytes,
        header_map: HeaderMap,
        query_parameters: HashMap<String, String>,
    ) -> Result<Vec<Event>, ErrorMessage>;

    fn run(
        self,
        address: SocketAddr,
        path: &'static str,
        tls: &Option<TlsConfig>,
        auth: &Option<HttpSourceAuthConfig>,
        out: Pipeline,
        shutdown: ShutdownSignal,
    ) -> crate::Result<crate::sources::Source> {
        let tls = MaybeTlsSettings::from_config(tls, true)?;
        let auth = HttpSourceAuth::try_from(auth.as_ref())?;
        Ok(Box::pin(async move {
            let span = crate::trace::current_span();

            let mut filter: BoxedFilter<()> = warp::post().boxed();
            if !path.is_empty() && path != "/" {
                for s in path.split('/') {
                    filter = filter.and(warp::path(s)).boxed();
                }
            }
            let svc = filter
                .and(warp::path::end())
                .and(warp::header::optional::<String>("authorization"))
                .and(warp::header::optional::<String>("content-encoding"))
                .and(warp::header::headers_cloned())
                .and(warp::body::bytes())
                .and(warp::query::<HashMap<String, String>>())
                .and_then(
                    move |auth_header,
                          encoding_header,
                          headers: HeaderMap,
                          body: Bytes,
                          query_parameters: HashMap<String, String>| {
                        let _guard=span.enter();
                        info!(message = "Handling HTTP request.", headers = ?headers, rate_limit_secs = 30);

                        let mut out = out.clone();

                        let events = auth
                            .is_valid(&auth_header)
                            .and_then(|()| decode(&encoding_header, body))
                            .and_then(|body| {
                                let body_len=body.len();
                                self.build_event(body, headers, query_parameters)
                                    .map(|events| (events, body_len))
                            });

                        async move {
                            match events {
                                Ok((events,body_size)) => {
                                    emit!(HTTPEventsReceived {
                                        events_count: events.len(),
                                        byte_size: body_size,
                                    });
                                    out.send_all(&mut futures::stream::iter(events).map(Ok))
                                        .map_err(move |error: crate::pipeline::ClosedError| {
                                            // can only fail if receiving end disconnected, so we are shutting down,
                                            // probably not gracefully.
                                            error!(message = "Failed to forward events, downstream is closed.");
                                            error!(message = "Tried to send the following event.", %error);
                                            warp::reject::custom(RejectShuttingDown)
                                        })
                                        .map_ok(|_| warp::reply())
                                        .await
                                }
                                Err(error) => {
                                    emit!(HTTPBadRequest {
                                        error_code: error.code,
                                        error_message: error.message.as_str(),
                                    });
                                    Err(warp::reject::custom(error))
                                }
                            }
                        }
                        .instrument(span.clone())
                    },
                );

            let ping = warp::get().and(warp::path("ping")).map(|| "pong");
            let routes = svc.or(ping).recover(|r: Rejection| async move {
                if let Some(e_msg) = r.find::<ErrorMessage>() {
                    let json = warp::reply::json(e_msg);
                    Ok(warp::reply::with_status(
                        json,
                        StatusCode::from_u16(e_msg.code)
                            .unwrap_or(StatusCode::INTERNAL_SERVER_ERROR),
                    ))
                } else {
                    //other internal error - will return 500 internal server error
                    Err(r)
                }
            });

            info!(message = "Building HTTP server.", address = %address);

            let listener = tls.bind(&address).await.unwrap();
            let _ = warp::serve(routes)
                .serve_incoming_with_graceful_shutdown(
                    listener.accept_stream(),
                    shutdown.clone().map(|_| ()),
                )
                .await;
            // We need to drop the last copy of ShutdownSignalToken only after server has shut down.
            drop(shutdown);
            Ok(())
        }))
    }
}<|MERGE_RESOLUTION|>--- conflicted
+++ resolved
@@ -1,11 +1,6 @@
 use crate::{
-<<<<<<< HEAD
     event::{Event, LookupBuf},
-    internal_events::{HTTPBadRequest, HTTPEventsReceived},
-=======
-    event::Event,
     internal_events::{HTTPBadRequest, HTTPDecompressError, HTTPEventsReceived},
->>>>>>> 57c3c087
     shutdown::ShutdownSignal,
     tls::{MaybeTlsSettings, TlsConfig},
     Pipeline,
