use super::{host_key, Encoding};
use crate::{
    config::{DataType, GenerateConfig, SinkConfig, SinkContext, SinkDescription},
    event::LookupBuf,
    sinks::splunk_hec::HecSinkConfig,
    sinks::util::{encoding::EncodingConfig, BatchConfig, Compression, TowerRequestConfig},
    sinks::{Healthcheck, VectorSink},
    template::Template,
    tls::TlsOptions,
};
use serde::{Deserialize, Serialize};

const HOST: &str = "https://cloud.humio.com";

#[derive(Clone, Debug, Deserialize, Serialize, Derivative)]
pub struct HumioLogsConfig {
    pub(in crate::sinks::humio) token: String,
    // Deprecated name
    #[serde(alias = "host")]
    pub(in crate::sinks::humio) endpoint: Option<String>,
    pub(in crate::sinks::humio) source: Option<Template>,
    pub(in crate::sinks::humio) encoding: EncodingConfig<Encoding>,

    pub(in crate::sinks::humio) event_type: Option<Template>,

<<<<<<< HEAD
    #[serde(default = "default_host_key")]
    #[derivative(Default(value = "default_host_key()"))]
    pub(in crate::sinks::humio) host_key: LookupBuf,
=======
    #[serde(default = "host_key")]
    pub(in crate::sinks::humio) host_key: String,
>>>>>>> 302b79af

    #[serde(default)]
    pub(in crate::sinks::humio) compression: Compression,

    #[serde(default)]
    pub(in crate::sinks::humio) request: TowerRequestConfig,

    #[serde(default)]
    pub(in crate::sinks::humio) batch: BatchConfig,

    pub(in crate::sinks::humio) tls: Option<TlsOptions>,
}

inventory::submit! {
    SinkDescription::new::<HumioLogsConfig>("humio_logs")
}

impl GenerateConfig for HumioLogsConfig {
    fn generate_config() -> toml::Value {
        toml::Value::try_from(Self {
            token: "${HUMIO_TOKEN}".to_owned(),
            endpoint: None,
            source: None,
            encoding: Encoding::Json.into(),
            event_type: None,
            host_key: host_key(),
            compression: Compression::default(),
            request: TowerRequestConfig::default(),
            batch: BatchConfig::default(),
            tls: None,
        })
        .unwrap()
    }
}

#[async_trait::async_trait]
#[typetag::serde(name = "humio_logs")]
impl SinkConfig for HumioLogsConfig {
    async fn build(&self, cx: SinkContext) -> crate::Result<(VectorSink, Healthcheck)> {
        self.build_hec_config().build(cx).await
    }

    fn input_type(&self) -> DataType {
        DataType::Log
    }

    fn sink_type(&self) -> &'static str {
        "humio_logs"
    }
}

impl HumioLogsConfig {
    fn build_hec_config(&self) -> HecSinkConfig {
        let endpoint = self.endpoint.clone().unwrap_or_else(|| HOST.to_string());

        HecSinkConfig {
            token: self.token.clone(),
            endpoint,
            host_key: self.host_key.clone(),
            indexed_fields: vec![],
            index: None,
            sourcetype: self.event_type.clone(),
            source: self.source.clone(),
            encoding: self.encoding.clone().into_encoding(),
            compression: self.compression,
            batch: self.batch,
            request: self.request,
            tls: self.tls.clone(),
        }
    }
}

#[cfg(test)]
mod tests {
    use super::*;
    use crate::{
        config::log_schema,
        log_event,
        sinks::util::{http::HttpSink, test::load_sink},
    };
    use chrono::Utc;
    use serde::Deserialize;

    #[test]
    fn generate_config() {
        crate::test_util::test_generate_config::<HumioLogsConfig>();
    }

    #[derive(Deserialize, Debug)]
    struct HecEventJson {
        time: f64,
    }

    #[test]
    fn humio_valid_time_field() {
        let event = log_event! {
            log_schema().message_key().clone() => "hello world".to_string(),
            log_schema().timestamp_key().clone() => chrono::Utc::now(),
        };

        let (config, _cx) = load_sink::<HumioLogsConfig>(
            r#"
            token = "alsdkfjaslkdfjsalkfj"
            host = "https://127.0.0.1"
            encoding = "json"
        "#,
        )
        .unwrap();
        let config = config.build_hec_config();

        let bytes = config.encode_event(event).unwrap();
        let hec_event = serde_json::from_slice::<HecEventJson>(&bytes[..]).unwrap();

        let now = Utc::now().timestamp_millis() as f64 / 1000f64;
        assert!(
            (hec_event.time - now).abs() < 0.2,
            format!("hec_event.time = {}, now = {}", hec_event.time, now)
        );
        assert_eq!((hec_event.time * 1000f64).fract(), 0f64);
    }
}

#[cfg(test)]
#[cfg(feature = "humio-integration-tests")]
mod integration_tests {
    use super::*;
    use crate::{
        config::{log_schema, SinkConfig, SinkContext},
        log_event,
        sinks::util::Compression,
        test_util::random_string,
    };
    use chrono::Utc;
    use futures::stream;
    use indoc::indoc;
    use serde_json::{json, Value as JsonValue};
    use std::{collections::HashMap, convert::TryFrom, future::ready};

    // matches humio container address
    const HOST: &str = "http://localhost:8080";

    #[tokio::test]
    async fn humio_insert_message() {
        let cx = SinkContext::new_test();

        let repo = create_repository().await;

        let config = config(&repo.default_ingest_token);

        let (sink, _) = config.build(cx).await.unwrap();

        let message = random_string(100);
        let host = "192.168.1.1".to_string();
        let mut event = log_event! {
            log_schema().message_key().clone() => message.clone(),
            log_schema().timestamp_key().clone() => chrono::Utc::now(),
        };
        let log = event.as_mut_log();
        log.insert(log_schema().host_key().clone(), host.clone());

        sink.run(stream::once(ready(event))).await.unwrap();

        let entry = find_entry(repo.name.as_str(), message.as_str()).await;

        assert_eq!(
            message,
            entry
                .fields
                .get("message")
                .expect("no message key")
                .as_str()
                .unwrap()
        );
        assert!(
            entry.error.is_none(),
            "Humio encountered an error parsing this message: {}",
            entry
                .error_msg
                .unwrap_or_else(|| "no error message".to_string())
        );
        assert_eq!(Some(host), entry.host);
    }

    #[tokio::test]
    async fn humio_insert_source() {
        let cx = SinkContext::new_test();

        let repo = create_repository().await;

        let mut config = config(&repo.default_ingest_token);
        config.source = Template::try_from("/var/log/syslog".to_string()).ok();

        let (sink, _) = config.build(cx).await.unwrap();

        let message = random_string(100);
        let event = log_event! {
            log_schema().message_key().clone() => message.clone(),
            log_schema().timestamp_key().clone() => chrono::Utc::now(),
        };
        sink.run(stream::once(ready(event))).await.unwrap();

        let entry = find_entry(repo.name.as_str(), message.as_str()).await;

        assert_eq!(entry.source, Some("/var/log/syslog".to_owned()));
        assert!(
            entry.error.is_none(),
            "Humio encountered an error parsing this message: {}",
            entry
                .error_msg
                .unwrap_or_else(|| "no error message".to_string())
        );
    }

    #[tokio::test]
    async fn humio_type() {
        let repo = create_repository().await;

        // sets type
        {
            let mut config = config(&repo.default_ingest_token);
            config.event_type = Template::try_from("json".to_string()).ok();

            let (sink, _) = config.build(SinkContext::new_test()).await.unwrap();

            let message = random_string(100);
            let mut event = log_event! {
                log_schema().message_key().clone() => message.clone(),
                log_schema().timestamp_key().clone() => chrono::Utc::now(),
            };
            // Humio expects to find an @timestamp field for JSON lines
            // https://docs.humio.com/ingesting-data/parsers/built-in-parsers/#json
            event
                .as_mut_log()
                .insert(LookupBuf::from("@timestamp"), Utc::now().to_rfc3339());

            sink.run(stream::once(ready(event))).await.unwrap();

            let entry = find_entry(repo.name.as_str(), message.as_str()).await;

            assert_eq!(entry.humio_type, "json");
            assert!(
                entry.error.is_none(),
                "Humio encountered an error parsing this message: {}",
                entry
                    .error_msg
                    .unwrap_or_else(|| "no error message".to_string())
            );
        }

        // defaults to none
        {
            let config = config(&repo.default_ingest_token);

            let (sink, _) = config.build(SinkContext::new_test()).await.unwrap();

            let message = random_string(100);
            let event = log_event! {
                log_schema().message_key().clone() => message.clone(),
                log_schema().timestamp_key().clone() => chrono::Utc::now(),
            };

            sink.run(stream::once(ready(event))).await.unwrap();

            let entry = find_entry(repo.name.as_str(), message.as_str()).await;

            assert_eq!(entry.humio_type, "none");
        }
    }

    /// create a new test config with the given ingest token
    fn config(token: &str) -> super::HumioLogsConfig {
        HumioLogsConfig {
            token: token.to_string(),
            endpoint: Some(HOST.to_string()),
            source: None,
            encoding: Encoding::Json.into(),
            event_type: None,
            host_key: log_schema().host_key().clone(),
            compression: Compression::None,
            request: TowerRequestConfig::default(),
            batch: BatchConfig {
                max_events: Some(1),
                ..Default::default()
            },
            tls: None,
        }
    }

    /// create a new test humio repository to publish to
    async fn create_repository() -> HumioRepository {
        let client = reqwest::Client::builder().build().unwrap();

        // https://docs.humio.com/api/graphql/
        let graphql_url = format!("{}/graphql", HOST);

        let name = random_string(50);

        let params = json!({
        "query": format!(
            indoc!{ r#"
                mutation {{
                  createRepository(name:"{}") {{
                    repository {{
                      name
                      type
                      ingestTokens {{
                        name
                        token
                      }}
                    }}
                  }}
                }}
            "#},
            name
        ),
        });

        let res = client
            .post(&graphql_url)
            .json(&params)
            .send()
            .await
            .unwrap();

        let json: JsonValue = res.json().await.unwrap();
        let repository = &json["data"]["createRepository"]["repository"];

        let token = repository["ingestTokens"].as_array().unwrap()[0]["token"]
            .as_str()
            .unwrap()
            .to_string();

        HumioRepository {
            name: repository["name"].as_str().unwrap().to_string(),
            default_ingest_token: token,
        }
    }

    /// fetch event from the repository that has a matching message value
    async fn find_entry(repository_name: &str, message: &str) -> HumioLog {
        let client = reqwest::Client::builder().build().unwrap();

        // https://docs.humio.com/api/using-the-search-api-with-humio
        let search_url = format!("{}/api/v1/repositories/{}/query", HOST, repository_name);
        let search_query = format!(r#"message="{}""#, message);

        // events are not available to search API immediately
        // poll up 20 times for event to show up
        for _ in 0..20usize {
            let res = client
                .post(&search_url)
                .json(&json!({
                    "queryString": search_query,
                }))
                .header(reqwest::header::ACCEPT, "application/json")
                .send()
                .await
                .unwrap();

            let logs: Vec<HumioLog> = res.json().await.unwrap();

            if !logs.is_empty() {
                return logs[0].clone();
            }
        }
        panic!(
            "did not find event in Humio repository {} with message {}",
            repository_name, message
        );
    }

    #[derive(Debug)]
    struct HumioRepository {
        name: String,
        default_ingest_token: String,
    }

    #[derive(Clone, Deserialize)]
    struct HumioLog {
        #[serde(rename = "#repo")]
        humio_repo: String,

        #[serde(rename = "#type")]
        humio_type: String,

        #[serde(rename = "@error")]
        error: Option<String>,

        #[serde(rename = "@error_msg")]
        error_msg: Option<String>,

        #[serde(rename = "@rawstring")]
        rawstring: String,

        #[serde(rename = "@id")]
        id: String,

        #[serde(rename = "@timestamp")]
        timestamp_millis: u64,

        #[serde(rename = "@timezone")]
        timezone: String,

        #[serde(rename = "@source")]
        source: Option<String>,

        #[serde(rename = "@host")]
        host: Option<String>,

        // fields parsed from ingested log
        #[serde(flatten)]
        fields: HashMap<String, JsonValue>,
    }
}<|MERGE_RESOLUTION|>--- conflicted
+++ resolved
@@ -23,14 +23,8 @@
 
     pub(in crate::sinks::humio) event_type: Option<Template>,
 
-<<<<<<< HEAD
-    #[serde(default = "default_host_key")]
-    #[derivative(Default(value = "default_host_key()"))]
+    #[serde(default = "host_key")]
     pub(in crate::sinks::humio) host_key: LookupBuf,
-=======
-    #[serde(default = "host_key")]
-    pub(in crate::sinks::humio) host_key: String,
->>>>>>> 302b79af
 
     #[serde(default)]
     pub(in crate::sinks::humio) compression: Compression,
